import React, { useState, useEffect } from 'react';
import { 
  UsersIcon, 
  DocumentTextIcon, 
  CreditCardIcon, 
  ChartBarIcon,
  ArrowUpIcon,
  ArrowDownIcon,
  EyeIcon,
  ClockIcon,
  CheckCircleIcon,
  ExclamationTriangleIcon
} from '@heroicons/react/24/outline';
import adminService from '../../services/adminService';
import type { AnalyticsStats } from '../../types/admin';

const DashboardPage: React.FC = () => {
  const [stats, setStats] = useState<AnalyticsStats | null>(null);
  const [loading, setLoading] = useState(true);
  const [error, setError] = useState<string | null>(null);
  const [recentActivity, setRecentActivity] = useState<any[]>([]);

  useEffect(() => {
    loadDashboardData();
  }, []);

  const loadDashboardData = async () => {
    try {
      setLoading(true);
      setError(null);
<<<<<<< HEAD

      // Load dashboard stats directly
      const dashboardData = await adminService.getDashboardStats();
      setStats(dashboardData.stats);

      // Load analytics data for charts
      const analyticsData = await adminService.getAnalyticsStats('30d');
      setAnalytics(analyticsData);

      // Mock recent activity - in real implementation, this would come from an API
      const mockActivity: RecentActivity[] = [
=======
      
      // Load dashboard stats
      const dashboardStats = await adminService.getDashboardStats();
      
      setStats(dashboardStats.stats);
      setRecentActivity(dashboardStats.recent_activity || []);
    } catch (err: any) {
      console.error('Error loading dashboard data:', err);
      setError('Failed to load dashboard data. Please try again.');
      
      // Set fallback data for demo purposes
      setStats({
        total_users: 1250,
        total_documents: 3420,
        total_payments: 890,
        total_revenue: 45600,
        monthly_growth: 12.5,
        user_growth: 8.3,
        document_growth: 15.2,
        revenue_growth: 22.1,
        active_users: 980,
        premium_users: 320,
        conversion_rate: 25.6,
        average_revenue_per_user: 36.48
      });
      setRecentActivity([
>>>>>>> 78455fef
        {
          id: 1,
          type: 'user_registration',
          message: 'New user registered: john@example.com',
          timestamp: '2 hours ago',
          icon: UsersIcon,
          color: 'text-blue-500'
        },
        {
          id: 2,
          type: 'document_generated',
          message: 'Document generated: Resume_12345.pdf',
          timestamp: '4 hours ago',
          icon: DocumentTextIcon,
          color: 'text-green-500'
        },
        {
          id: 3,
          type: 'payment_received',
          message: 'Payment received: $25.00',
          timestamp: '6 hours ago',
          icon: CreditCardIcon,
          color: 'text-yellow-500'
        }
      ]);
    } finally {
      setLoading(false);
    }
  };

  const statCards = [
    {
      name: 'Total Users',
      value: stats?.total_users?.toLocaleString() || '0',
      change: stats?.user_growth || 0,
      changeType: 'increase' as const,
      icon: UsersIcon,
      color: 'from-blue-500 to-blue-600',
      bgColor: 'bg-blue-50 dark:bg-blue-900/20',
      textColor: 'text-blue-600 dark:text-blue-400'
    },
    {
      name: 'Total Documents',
      value: stats?.total_documents?.toLocaleString() || '0',
      change: stats?.document_growth || 0,
      changeType: 'increase' as const,
      icon: DocumentTextIcon,
      color: 'from-green-500 to-green-600',
      bgColor: 'bg-green-50 dark:bg-green-900/20',
      textColor: 'text-green-600 dark:text-green-400'
    },
    {
      name: 'Total Revenue',
      value: `$${stats?.total_revenue?.toLocaleString() || '0'}`,
      change: stats?.revenue_growth || 0,
      changeType: 'increase' as const,
      icon: CreditCardIcon,
      color: 'from-yellow-500 to-yellow-600',
      bgColor: 'bg-yellow-50 dark:bg-yellow-900/20',
      textColor: 'text-yellow-600 dark:text-yellow-400'
    },
    {
      name: 'Active Users',
      value: stats?.active_users?.toLocaleString() || '0',
      change: stats?.monthly_growth || 0,
      changeType: 'increase' as const,
      icon: ChartBarIcon,
      color: 'from-purple-500 to-purple-600',
      bgColor: 'bg-purple-50 dark:bg-purple-900/20',
      textColor: 'text-purple-600 dark:text-purple-400'
    }
  ];

  const quickStats = [
    {
      name: 'Premium Users',
      value: stats?.premium_users || 0,
      total: stats?.total_users || 0,
      percentage: stats?.conversion_rate || 0,
      color: 'text-yellow-600 dark:text-yellow-400',
      bgColor: 'bg-yellow-100 dark:bg-yellow-900/20'
    },
    {
      name: 'Avg Revenue/User',
      value: `$${stats?.average_revenue_per_user?.toFixed(2) || '0'}`,
      color: 'text-green-600 dark:text-green-400',
      bgColor: 'bg-green-100 dark:bg-green-900/20'
    },
    {
      name: 'Conversion Rate',
      value: `${stats?.conversion_rate?.toFixed(1) || '0'}%`,
      color: 'text-blue-600 dark:text-blue-400',
      bgColor: 'bg-blue-100 dark:bg-blue-900/20'
    }
  ];

  if (loading) {
    return (
      <div className="space-y-6">
        <div className="animate-pulse">
          <div className="h-8 bg-gray-200 dark:bg-gray-700 rounded w-1/4 mb-2"></div>
          <div className="h-4 bg-gray-200 dark:bg-gray-700 rounded w-1/2"></div>
        </div>
        <div className="grid grid-cols-1 gap-5 sm:grid-cols-2 lg:grid-cols-4">
          {[...Array(4)].map((_, i) => (
            <div key={i} className="animate-pulse">
              <div className="bg-white dark:bg-gray-800 rounded-lg shadow p-6">
                <div className="h-4 bg-gray-200 dark:bg-gray-700 rounded w-1/2 mb-4"></div>
                <div className="h-8 bg-gray-200 dark:bg-gray-700 rounded w-3/4"></div>
              </div>
            </div>
          ))}
        </div>
      </div>
    );
  }

  return (
    <div className="space-y-8">
      {/* Header */}
      <div className="flex items-center justify-between">
        <div>
          <h1 className="text-3xl font-bold text-gray-900 dark:text-white">Dashboard</h1>
          <p className="mt-2 text-sm text-gray-600 dark:text-gray-400">
            Welcome back! Here's what's happening with your system.
          </p>
        </div>
        <div className="flex items-center space-x-3">
          <button
            onClick={loadDashboardData}
            className="inline-flex items-center px-4 py-2 border border-gray-300 dark:border-gray-600 rounded-md shadow-sm text-sm font-medium text-gray-700 dark:text-gray-300 bg-white dark:bg-gray-700 hover:bg-gray-50 dark:hover:bg-gray-600 transition-colors"
          >
            <ArrowUpIcon className="h-4 w-4 mr-2" />
            Refresh
          </button>
        </div>
      </div>

      {error && (
        <div className="bg-red-50 dark:bg-red-900/20 border border-red-200 dark:border-red-800 rounded-lg p-4">
          <div className="flex">
            <ExclamationTriangleIcon className="h-5 w-5 text-red-400" />
            <div className="ml-3">
              <h3 className="text-sm font-medium text-red-800 dark:text-red-200">Error</h3>
              <p className="mt-1 text-sm text-red-700 dark:text-red-300">{error}</p>
            </div>
          </div>
        </div>
      )}

      {/* Main Stats Grid */}
      <div className="grid grid-cols-1 gap-6 sm:grid-cols-2 lg:grid-cols-4">
        {statCards.map((stat) => (
          <div key={stat.name} className="bg-white dark:bg-gray-800 overflow-hidden shadow-lg rounded-xl border border-gray-200 dark:border-gray-700">
            <div className="p-6">
              <div className="flex items-center">
                <div className="flex-shrink-0">
                  <div className={`p-3 rounded-lg bg-gradient-to-r ${stat.color}`}>
                    <stat.icon className="h-6 w-6 text-white" />
                  </div>
                </div>
                <div className="ml-4 flex-1">
                  <p className="text-sm font-medium text-gray-600 dark:text-gray-400 truncate">
                    {stat.name}
                  </p>
                  <div className="flex items-baseline">
                    <p className="text-2xl font-semibold text-gray-900 dark:text-white">
                      {stat.value}
                    </p>
                    <div className={`ml-2 flex items-baseline text-sm font-semibold ${
                      stat.changeType === 'increase' ? 'text-green-600 dark:text-green-400' : 'text-red-600 dark:text-red-400'
                    }`}>
                      {stat.changeType === 'increase' ? (
                        <ArrowUpIcon className="self-center flex-shrink-0 h-4 w-4" />
                      ) : (
                        <ArrowDownIcon className="self-center flex-shrink-0 h-4 w-4" />
                      )}
                      <span className="sr-only">
                        {stat.changeType === 'increase' ? 'Increased' : 'Decreased'} by
                      </span>
                      {stat.change}%
                    </div>
                  </div>
                </div>
              </div>
            </div>
          </div>
        ))}
      </div>

      {/* Quick Stats */}
      <div className="grid grid-cols-1 gap-5 sm:grid-cols-3">
        {quickStats.map((stat) => (
          <div key={stat.name} className="bg-white dark:bg-gray-800 overflow-hidden shadow rounded-lg">
            <div className="p-5">
              <div className="flex items-center">
                <div className={`flex-shrink-0 p-2 rounded-md ${stat.bgColor}`}>
                  <div className={`text-sm font-medium ${stat.color}`}>
                    {stat.name}
                  </div>
                </div>
                <div className="ml-4 flex-1">
                  <p className="text-2xl font-semibold text-gray-900 dark:text-white">
                    {stat.value}
                  </p>
                  {stat.percentage && (
                    <p className="text-sm text-gray-500 dark:text-gray-400">
                      {stat.percentage}% of total users
                    </p>
                  )}
                </div>
              </div>
            </div>
          </div>
        ))}
      </div>

      {/* Recent Activity */}
      <div className="bg-white dark:bg-gray-800 shadow-lg rounded-xl border border-gray-200 dark:border-gray-700">
        <div className="px-6 py-4 border-b border-gray-200 dark:border-gray-700">
          <h3 className="text-lg font-medium text-gray-900 dark:text-white">Recent Activity</h3>
          <p className="mt-1 text-sm text-gray-500 dark:text-gray-400">
            Latest system events and user actions
          </p>
        </div>
        <div className="p-6">
          <div className="flow-root">
            <ul className="-mb-8">
              {recentActivity.map((activity, activityIdx) => (
                <li key={activity.id}>
                  <div className="relative pb-8">
                    {activityIdx !== recentActivity.length - 1 ? (
                      <span className="absolute top-4 left-4 -ml-px h-full w-0.5 bg-gray-200 dark:bg-gray-600" />
                    ) : null}
                    <div className="relative flex space-x-3">
                      <div>
                        <span className={`h-8 w-8 rounded-full flex items-center justify-center ring-8 ring-white dark:ring-gray-800 ${activity.color}`}>
                          <activity.icon className="h-5 w-5" />
                        </span>
                      </div>
                      <div className="min-w-0 flex-1 pt-1.5 flex justify-between space-x-4">
                        <div>
                          <p className="text-sm text-gray-900 dark:text-white">
                            {activity.message}
                          </p>
                        </div>
                        <div className="text-right text-sm whitespace-nowrap text-gray-500 dark:text-gray-400">
                          <time>{activity.timestamp}</time>
                        </div>
                      </div>
                    </div>
                  </div>
                </li>
              ))}
            </ul>
          </div>
        </div>
      </div>

      {/* Charts Section */}
      <div className="grid grid-cols-1 lg:grid-cols-2 gap-6">
        {/* Revenue Chart */}
        <div className="bg-white dark:bg-gray-800 p-6 rounded-xl shadow-lg border border-gray-200 dark:border-gray-700">
          <h3 className="text-lg font-medium text-gray-900 dark:text-white mb-4">Revenue Trends</h3>
          <div className="h-64 flex items-center justify-center bg-gray-50 dark:bg-gray-700 rounded-lg">
            <div className="text-center">
              <ChartBarIcon className="mx-auto h-12 w-12 text-gray-400" />
              <p className="mt-2 text-sm text-gray-500 dark:text-gray-400">Chart visualization would be here</p>
            </div>
          </div>
        </div>

        {/* User Growth Chart */}
        <div className="bg-white dark:bg-gray-800 p-6 rounded-xl shadow-lg border border-gray-200 dark:border-gray-700">
          <h3 className="text-lg font-medium text-gray-900 dark:text-white mb-4">User Growth</h3>
          <div className="h-64 flex items-center justify-center bg-gray-50 dark:bg-gray-700 rounded-lg">
            <div className="text-center">
              <UsersIcon className="mx-auto h-12 w-12 text-gray-400" />
              <p className="mt-2 text-sm text-gray-500 dark:text-gray-400">Chart visualization would be here</p>
            </div>
          </div>
        </div>
      </div>
    </div>
  );
};

export default DashboardPage;<|MERGE_RESOLUTION|>--- conflicted
+++ resolved
@@ -28,7 +28,6 @@
     try {
       setLoading(true);
       setError(null);
-<<<<<<< HEAD
 
       // Load dashboard stats directly
       const dashboardData = await adminService.getDashboardStats();
@@ -40,34 +39,6 @@
 
       // Mock recent activity - in real implementation, this would come from an API
       const mockActivity: RecentActivity[] = [
-=======
-      
-      // Load dashboard stats
-      const dashboardStats = await adminService.getDashboardStats();
-      
-      setStats(dashboardStats.stats);
-      setRecentActivity(dashboardStats.recent_activity || []);
-    } catch (err: any) {
-      console.error('Error loading dashboard data:', err);
-      setError('Failed to load dashboard data. Please try again.');
-      
-      // Set fallback data for demo purposes
-      setStats({
-        total_users: 1250,
-        total_documents: 3420,
-        total_payments: 890,
-        total_revenue: 45600,
-        monthly_growth: 12.5,
-        user_growth: 8.3,
-        document_growth: 15.2,
-        revenue_growth: 22.1,
-        active_users: 980,
-        premium_users: 320,
-        conversion_rate: 25.6,
-        average_revenue_per_user: 36.48
-      });
-      setRecentActivity([
->>>>>>> 78455fef
         {
           id: 1,
           type: 'user_registration',
